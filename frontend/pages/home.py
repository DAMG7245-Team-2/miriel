--- conflicted
+++ resolved
@@ -2,10 +2,7 @@
 import datetime
 import requests
 import json
-<<<<<<< HEAD
 import logging
-=======
->>>>>>> 485b4557
 
 import streamlit as st
 from streamlit import session_state as ss
@@ -28,13 +25,8 @@
     config["cookie"]["expiry_days"],
 )
 
-<<<<<<< HEAD
 if "column_data" not in ss:
     ss.column_data = []
-=======
-if "column_data" not in st.session_state:
-    st.session_state.column_data = []
->>>>>>> 485b4557
 
 
 if "chats" not in ss:
@@ -58,10 +50,7 @@
 
 def upload_pdf_to_backend(file, chat_id, ocr_method: str):
     try:
-<<<<<<< HEAD
         logger.info(f"Uploading PDF to backend with OCR method: {ocr_method}")
-=======
->>>>>>> 485b4557
         response = requests.post(
             "http://localhost:8000/upload_pdf",
             files={"file": (file.name, file, "application/pdf")},
@@ -70,39 +59,24 @@
         if response.status_code == 201:
             response_data = response.json()
             # Store the PDF ID and update chat status
-<<<<<<< HEAD
             ss.chats[chat_id].update(
-=======
-            st.session_state.chats[chat_id].update(
->>>>>>> 485b4557
                 {
                     "pdf_id": response_data["pdf_id"],
                     "has_pdf": True,
                     "pdf_name": file.name,
                 }
             )
-<<<<<<< HEAD
             logger.info(f"PDF uploaded to backend: {response_data['pdf_id']}")
             return True
         return False
     except Exception as e:
         logger.error(f"Error uploading PDF to backend: {str(e)}")
         st.error("Error uploading PDF to backend")
-=======
-            return True
         return False
-    except Exception as e:
-        st.error(f"Error uploading PDF: {str(e)}")
->>>>>>> 485b4557
-        return False
 
 
 def create_new_chat():
-<<<<<<< HEAD
     if not ss.new_chat_name:
-=======
-    if not st.session_state.new_chat_name:
->>>>>>> 485b4557
         return
 
     chat_id = str(uuid.uuid4())
@@ -125,22 +99,8 @@
         }
     )
 
-<<<<<<< HEAD
     # Clear the input field
     ss.new_chat_name = ""
-=======
-    st.session_state.current_chat_id = chat_id
-    st.session_state.messages[chat_id] = []
-    st.session_state.messages[chat_id].append(
-        {
-            "role": "system",
-            "content": "Please upload a PDF document to begin the conversation.",
-        }
-    )
-
-    # Clear the input field
-    st.session_state.new_chat_name = ""
->>>>>>> 485b4557
 
 
 def select_chat(chat_id):
@@ -151,7 +111,6 @@
     if not ss.user_input or not ss.current_chat_id:
         return
 
-<<<<<<< HEAD
     chat_id = ss.current_chat_id
     user_message = ss.user_input
     pdf_id = ss.chats[chat_id].get("pdf_id")
@@ -166,19 +125,6 @@
     # Add user message to chat
     ss.messages[chat_id].append({"role": "user", "content": user_message})
 
-=======
-    chat_id = st.session_state.current_chat_id
-    user_message = st.session_state.user_input
-    pdf_id = st.session_state.chats[chat_id].get("pdf_id")
-
-    if not pdf_id:
-        st.error("No PDF associated with this chat. Please upload a PDF first.")
-        return
-
-    # Add user message to chat
-    st.session_state.messages[chat_id].append({"role": "user", "content": user_message})
-
->>>>>>> 485b4557
     try:
         # Send question to backend with PDF ID
         response = requests.post(
@@ -191,50 +137,38 @@
         )
 
         if response.status_code == 200:
-<<<<<<< HEAD
-            answer = response.json().get(
+            response_data = response.json()
+            answer = response_data.get(
                 "answer", "Sorry, I couldn't process your question."
             )
-            ss.messages[chat_id].append({"role": "assistant", "content": answer})
-            logger.info(f"Answer received from backend: {answer}")
-        else:
-            ss.messages[chat_id].append(
-=======
-            response_data = response.json()
-            answer = response_data.get("answer", "Sorry, I couldn't process your question.")
-            
+
             # Display token usage and cost metrics
             with st.expander("📊 Token Usage & Cost", expanded=False):
                 col1, col2, col3 = st.columns(3)
                 with col1:
                     st.metric("Input Tokens", response_data.get("input_tokens", "N/A"))
                 with col2:
-                    st.metric("Output Tokens", response_data.get("output_tokens", "N/A"))
+                    st.metric(
+                        "Output Tokens", response_data.get("output_tokens", "N/A")
+                    )
                 with col3:
                     st.metric("Cost ($)", f"${response_data.get('cost', 0):.4f}")
-            
-            st.session_state.messages[chat_id].append(
-                {"role": "assistant", "content": answer}
-            )
+
+            ss.messages[chat_id].append({"role": "assistant", "content": answer})
+            logger.info(f"Answer received from backend: {answer}")
         else:
-            st.session_state.messages[chat_id].append(
->>>>>>> 485b4557
+            ss.messages[chat_id].append(
                 {
                     "role": "assistant",
                     "content": "Sorry, I encountered an error processing your question.",
                 }
             )
-<<<<<<< HEAD
             logger.error(
                 f"Error processing your question: {response.status_code}, {response.text}"
             )
     except Exception as e:
         logger.error(f"Error processing your question: {str(e)}")
         ss.messages[chat_id].append(
-=======
-    except Exception as e:
-        st.session_state.messages[chat_id].append(
->>>>>>> 485b4557
             {
                 "role": "assistant",
                 "content": f"Error processing your question: {str(e)}",
@@ -242,11 +176,7 @@
         )
 
     # Clear the input
-<<<<<<< HEAD
     ss.user_input = ""
-=======
-    st.session_state.user_input = ""
->>>>>>> 485b4557
 
 
 def insert_column_data(data_item):
@@ -285,16 +215,10 @@
 
 
 def generate_summary(chat_id):
-<<<<<<< HEAD
     pdf_id = ss.chats[chat_id].get("pdf_id")
 
     if not pdf_id:
         logger.error("No PDF associated with this chat. Please upload a PDF first.")
-=======
-    pdf_id = st.session_state.chats[chat_id].get("pdf_id")
-
-    if not pdf_id:
->>>>>>> 485b4557
         st.error("No PDF associated with this chat. Please upload a PDF first.")
         return
 
@@ -303,74 +227,53 @@
             "http://localhost:8000/summarize/",
             json={"pdf_id": pdf_id, "summary_length": 200},  # Default summary length
         )
-<<<<<<< HEAD
         logger.info(f"Summary response: {response.json()}")
         if response.status_code == 200:
-            summary = response.json().get(
+            response_data = response.json()
+            summary = response_data.get(
                 "summary", "Sorry, I couldn't generate a summary."
             )
-            ss.messages[chat_id].append(
-=======
-
-        if response.status_code == 200:
-            response_data = response.json()
-            summary = response_data.get("summary", "Sorry, I couldn't generate a summary.")
-            
+
             # Display token usage and cost metrics for summary
             with st.expander("📊 Summary Token Usage & Cost", expanded=False):
                 col1, col2, col3 = st.columns(3)
                 with col1:
                     st.metric("Input Tokens", response_data.get("input_tokens", "N/A"))
                 with col2:
-                    st.metric("Output Tokens", response_data.get("output_tokens", "N/A"))
+                    st.metric(
+                        "Output Tokens", response_data.get("output_tokens", "N/A")
+                    )
                 with col3:
                     st.metric("Cost ($)", f"${response_data.get('cost', 0):.4f}")
-            
-            st.session_state.messages[chat_id].append(
->>>>>>> 485b4557
+
+            ss.messages[chat_id].append(
                 {
                     "role": "assistant",
                     "content": f"Here's a summary of the document:\n\n{summary}",
                 }
             )
-<<<<<<< HEAD
             logger.info(f"Summary generated: {summary}")
             # Mark summary as generated
             # st.session_state.chats[chat_id]["summary_generated"] = True
         else:
             ss.messages[chat_id].append(
-=======
-            # Mark summary as generated
-            # st.session_state.chats[chat_id]["summary_generated"] = True
-        else:
-            st.session_state.messages[chat_id].append(
->>>>>>> 485b4557
                 {
                     "role": "assistant",
                     "content": "Sorry, I encountered an error generating the summary.",
                 }
             )
-<<<<<<< HEAD
             logger.error(
                 f"Error generating summary: {response.status_code}, {response.text}"
             )
     except Exception as e:
         ss.messages[chat_id].append(
-=======
-    except Exception as e:
-        st.session_state.messages[chat_id].append(
->>>>>>> 485b4557
             {
                 "role": "assistant",
                 "content": f"Error generating summary: {str(e)}",
             }
         )
-<<<<<<< HEAD
         logger.error(f"Error generating summary: {str(e)}")
     ss.chats[chat_id]["summary_generated"] = True
-=======
-    st.session_state.chats[chat_id]["summary_generated"] = True
->>>>>>> 485b4557
 
 
 # def render_main_app(authenticator: stauth.Authenticate):
@@ -416,7 +319,6 @@
     chat_container = st.container(height=500, border=True)
 
     with chat_container:
-<<<<<<< HEAD
         if ss.current_chat_id:
             chat_id = ss.current_chat_id
             chat = ss.chats[chat_id]
@@ -424,26 +326,10 @@
 
             st.subheader(f"Chat: {chat['name']}")
 
-=======
-        if st.session_state.current_chat_id:
-            chat_id = st.session_state.current_chat_id
-            chat = st.session_state.chats[chat_id]
-            user_input = st.session_state["user_input"] = ""
-
-            st.subheader(f"Chat: {chat['name']}")
-
-            # Show current PDF info if one is uploaded
-            if chat.get("has_pdf", False):
-                st.info(
-                    f"📄 Current PDF: {chat.get('pdf_name')} (ID: {chat.get('pdf_id')})"
-                )
-
->>>>>>> 485b4557
             # Show PDF upload prompt if no PDF is uploaded yet
             if not chat.get("has_pdf", False):
                 with st.status("Upload a PDF document", expanded=True) as upload_status:
                     ocr_method = st.selectbox(
-<<<<<<< HEAD
                         "Select parsing method",
                         options=["mistral", "docling"],
                         index=1,
@@ -461,28 +347,14 @@
                         index=1,
                     )
                     logger.info(f"Selected vector store: {vector_store}")
-=======
-                        "Select OCR method",
-                        options=["mistral", "docling"],
-                        index=1,
-                    )
->>>>>>> 485b4557
 
                     uploaded_file = st.file_uploader(
                         "Upload a PDF document",
                         type=["pdf"],
-<<<<<<< HEAD
                     )
                     if uploaded_file is not None:
                         if upload_pdf_to_backend(uploaded_file, chat_id, ocr_method):
                             ss.messages[chat_id].append(
-=======
-                        key=f"{chat}.has_pdf",
-                    )
-                    if uploaded_file is not None:
-                        if upload_pdf_to_backend(uploaded_file, chat_id, ocr_method):
-                            st.session_state.messages[chat_id].append(
->>>>>>> 485b4557
                                 {
                                     "role": "system",
                                     "content": f"PDF '{uploaded_file.name}' has been uploaded and processed. You can now ask questions about the document.",
@@ -493,17 +365,13 @@
                                 state="complete",
                                 expanded=False,
                             )
-<<<<<<< HEAD
                             ss.chats[chat_id]["has_pdf"] = True
-=======
->>>>>>> 485b4557
                             st.rerun()
                         else:
                             upload_status.update(
                                 label="Failed to upload PDF",
                                 state="error",
                             )
-<<<<<<< HEAD
                             ss.chats[chat_id]["has_pdf"] = False
             else:
 
@@ -513,12 +381,6 @@
 
                 # Show messages
                 for message in ss.messages.get(chat_id, []):
-=======
-            else:
-
-                # Show messages
-                for message in st.session_state.messages.get(chat_id, []):
->>>>>>> 485b4557
                     if message["role"] == "user":
                         st.chat_message("user").write(message["content"])
                     elif message["role"] == "system":
