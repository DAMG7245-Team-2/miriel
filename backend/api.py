--- conflicted
+++ resolved
@@ -22,19 +22,14 @@
 from pydantic import BaseModel, Field
 from typing import Literal, Optional
 
-<<<<<<< HEAD
-from .llm_manager import LLMManager  
-from .redis_manager import (
+from llm_manager import LLMManager
+from redis_manager import (
     send_to_redis_stream, 
     store_pdf_content,
     get_pdf_content,
     receive_llm_response
 )
-from .pipelines import (
-=======
-from llm_manager import LLMManager
 from pipelines import (
->>>>>>> b7e51f8f
     store_uploaded_pdf,
     get_pdf_content,
     validate_pdf_id,
@@ -89,13 +84,8 @@
 class SummaryRequest(BaseModel):
     pdf_id: str = Field(..., min_length=8, max_length=100)
     summary_length: int = Field(200, gt=50, lt=1000)
-<<<<<<< HEAD
     max_tokens: int = Field(500, gt=100, lt=2000)
     
-=======
-
-
->>>>>>> b7e51f8f
 class QuestionRequest(BaseModel):
     pdf_id: str
     question: str = Field(..., min_length=10)
@@ -428,7 +418,7 @@
 
     except Exception as e:
         raise HTTPException(status_code=500, detail=str(e))
-
+   
 
 @app.post("/select_pdfcontent", status_code=status.HTTP_200_OK, tags=["Assignment 4"])
 async def select_pdf_content(request: PDFSelection):
@@ -450,20 +440,13 @@
     except Exception as e:
         raise HTTPException(status_code=500, detail=str(e))
 
-<<<<<<< HEAD
 @app.post("/upload_pdf", status_code=status.HTTP_201_CREATED, tags=["Assignment 4"])
 async def upload_pdf(file: UploadFile):
-=======
-
-@app.post("/upload_pdf", status_code=status.HTTP_201_CREATED)
-async def upload_pdf(file: UploadFile, parser: Literal["docling", "mistral"]):
->>>>>>> b7e51f8f
     if file.content_type != "application/pdf":
         raise HTTPException(status_code=400, detail="Invalid file type")
 
     try:
         contents = await file.read()
-<<<<<<< HEAD
         pdf_id = store_uploaded_pdf(contents)
         contents = get_pdf_content(pdf_id)
         
@@ -481,9 +464,6 @@
         except Exception as e:
             logger.error(f"Failed to store PDF in Redis: {str(e)}")
             raise
-=======
-        pdf_id = store_uploaded_pdf(contents, parser)
->>>>>>> b7e51f8f
         return PDFUploadResponse(
             pdf_id=pdf_id, status="success", message=f"PDF stored with ID: {pdf_id}"
         )
@@ -492,12 +472,7 @@
     finally:
         await file.close()
 
-<<<<<<< HEAD
 @app.post("/summarize/", response_model=dict, tags=["Assignment 4"])
-=======
-
-@app.post("/summarize/", response_model=dict)
->>>>>>> b7e51f8f
 async def generate_summary(request: SummaryRequest):
     logger = logging.getLogger(__name__)
 
@@ -507,7 +482,6 @@
             logger.error(f"Invalid PDF ID: {request.pdf_id}")
             raise HTTPException(status_code=400, detail="Invalid PDF ID")
 
-<<<<<<< HEAD
         # Send request to Redis stream and wait for response
         try:
             await send_to_redis_stream('llm_requests', {
@@ -533,26 +507,6 @@
         raise HTTPException(status_code=404, detail="PDF content not found")
 
 @app.post("/ask_question", status_code=status.HTTP_200_OK, tags=["Assignment 4"])
-=======
-        llm_manager = LLMManager()
-        content = get_pdf_content(request.pdf_id)
-        logger.info(f"Retrieved {len(content)} characters for PDF {request.pdf_id}")
-    except FileNotFoundError as e:
-        logger.error(f"PDF content lookup failed: {str(e)}")
-        raise HTTPException(status_code=404, detail="PDF content not found")
-
-    try:
-        summary = await llm_manager.get_summary(
-            text=content, max_tokens=request.summary_length
-        )
-        return {"summary": summary, "tokens_used": len(summary.split())}
-    except Exception as e:
-        logger.error(f"LLM processing failed: {str(e)}")
-        raise HTTPException(status_code=500, detail="Summary generation failed")
-
-
-@app.post("/ask_question", status_code=status.HTTP_200_OK)
->>>>>>> b7e51f8f
 async def answer_pdf_question(request: QuestionRequest):
     logger = logging.getLogger(__name__)
     try:
@@ -578,34 +532,15 @@
             logger.error(f"Failed response status: {response}")
             raise HTTPException(status_code=500, detail="LLM service processing failed")
 
-<<<<<<< HEAD
         return {
             "question": request.question,
             "answer": content,
             "source_pdf": request.pdf_id,
             "status": "success"
-=======
-        llm_manager = LLMManager()
-        content = get_pdf_content(request.pdf_id)
-        logger.info(f"Retrieved {len(content)} characters for PDF {request.pdf_id}")
-    except FileNotFoundError as e:
-        logger.error(f"PDF content lookup failed: {str(e)}")
-        raise HTTPException(status_code=404, detail="PDF content not found")
-
-    try:
-        answer = await llm_manager.ask_question(
-            context=content, question=request.question, max_tokens=request.max_tokens
-        )
-        return {
-            "question": request.question,
-            "answer": answer,
-            "source_pdf": request.pdf_id,
->>>>>>> b7e51f8f
         }
     except Exception as e:
         logger.error(f"LLM processing failed: {str(e)}")
         raise HTTPException(status_code=500, detail="Question answering failed")
-
 
 def create_zip_archive(result, include_markdown, include_images, include_tables):
     flag = False
