import os
import asyncio
import zipfile
from io import BytesIO
from pathlib import Path
from contextlib import asynccontextmanager

from dotenv import load_dotenv
from fastapi import (
    FastAPI,
    UploadFile,
    HTTPException,
    status,
    BackgroundTasks,
    Query,
    File,
)
from fastapi.responses import FileResponse, StreamingResponse
import logging

logger = logging.getLogger(__name__)
from pydantic import BaseModel, Field
from typing import Literal, Optional

<<<<<<< HEAD
from .llm_manager import LLMManager  
from .redis_manager import (
    send_to_redis_stream, 
    store_pdf_content,
    get_pdf_content,
    receive_llm_response
)
from .pipelines import (
=======
from llm_manager import LLMManager
from pipelines import (
>>>>>>> b7e51f8f
    store_uploaded_pdf,
    get_pdf_content,
    validate_pdf_id,
    standardize_docling,
    standardize_markitdown,
    html_to_md_docling,
    get_job_name,
    pdf_to_md_docling,
    clean_temp_files,
    pdf_to_md_enterprise,
    html_to_md_enterprise,
)

load_dotenv()
app = FastAPI()

# LLM Service instance
llm_service = None

@asynccontextmanager
async def lifespan(app: FastAPI):
    # Startup
    global llm_service
    from .llm_service import LLMService
    
    llm_service = LLMService()
    asyncio.create_task(llm_service.start())
    logger.info("LLM Service started")
    
    yield
    
    # Shutdown
    logger.info("Shutting down LLM Service")

app = FastAPI(lifespan=lifespan)


class URLRequest(BaseModel):
    url: str


class PDFSelection(BaseModel):
    pdf_id: str = Field(..., min_length=8, max_length=24)


class PDFUploadResponse(BaseModel):
    pdf_id: str
    status: str
    message: Optional[str] = None


class SummaryRequest(BaseModel):
    pdf_id: str = Field(..., min_length=8, max_length=100)
    summary_length: int = Field(200, gt=50, lt=1000)
<<<<<<< HEAD
    max_tokens: int = Field(500, gt=100, lt=2000)
    
=======


>>>>>>> b7e51f8f
class QuestionRequest(BaseModel):
    pdf_id: str
    question: str = Field(..., min_length=10)
    max_tokens: int = Field(500, gt=100, lt=2000)


@app.post("/processurl/", status_code=status.HTTP_200_OK)
async def process_url(
    background_tasks: BackgroundTasks,
    request: URLRequest,
    include_markdown: bool = Query(False),
    include_images: bool = Query(False),
    include_tables: bool = Query(False),
):
    if not any([include_markdown, include_images, include_tables]):
        raise HTTPException(
            status_code=400, detail="At least one output type must be selected"
        )
    try:
        url = request.url
        job_name = get_job_name()
        result = html_to_md_docling(url, job_name)
        background_tasks.add_task(my_background_task)

        if include_images or include_tables:  # images or tables are requested
            flag, zip_buffer, messages = create_zip_archive(
                result, include_markdown, include_images, include_tables
            )
            if flag:
                return StreamingResponse(
                    zip_buffer,
                    media_type="application/zip",
                    headers={
                        "Content-Disposition": f"attachment; filename={job_name}.zip"
                    },
                )
            else:
                raise HTTPException(status_code=500, detail=messages)
        else:
            if not result["markdown"]:
                raise HTTPException(
                    status_code=500,
                    detail="Markdown couldn't be generated. Maybe webpage has no data.",
                )
            return FileResponse(
                result["markdown"],
                media_type="application/octet-stream",
                headers={"Content-Disposition": f"attachment; filename={job_name}.md"},
                filename=f"{job_name}.md",
            )

    except Exception as e:
        raise HTTPException(status_code=500, detail=str(e))


@app.post("/processpdf/", status_code=status.HTTP_200_OK)
async def process_pdf(
    background_tasks: BackgroundTasks,
    file: UploadFile,
    include_markdown: bool = Query(False),
    include_images: bool = Query(False),
    include_tables: bool = Query(False),
):
    if not any([include_markdown, include_images, include_tables]):
        raise HTTPException(
            status_code=400, detail="At least one output type must be selected"
        )

    if file.content_type != "application/pdf":
        raise HTTPException(status_code=400, detail="File must be a PDF")

    try:
        background_tasks.add_task(my_background_task)
        contents = await file.read()
        output = Path("./temp_processing/output/pdf")
        os.makedirs(output, exist_ok=True)
        job_name = get_job_name()

        file_path = output / f"{job_name}.pdf"
        with open(file_path, "wb") as f:
            f.write(contents)
            await file.close()

        result = pdf_to_md_docling(file_path, job_name)

        if include_images or include_tables:  # images or tables are requested
            flag, zip_buffer, messages = create_zip_archive(
                result, include_markdown, include_images, include_tables
            )
            if flag:
                return StreamingResponse(
                    zip_buffer,
                    media_type="application/zip",
                    headers={
                        "Content-Disposition": f"attachment; filename={job_name}.zip"
                    },
                )
            else:
                raise HTTPException(status_code=500, detail=messages)

        else:
            if not result["markdown"] or not os.path.exists(result["markdown"]):
                raise HTTPException(
                    status_code=500,
                    detail="Markdown couldn't be generated. Maybe webpage has no data.",
                )
            return FileResponse(
                result["markdown"],
                media_type="application/octet-stream",
                filename=f"{job_name}.md",
            )

    except Exception as e:
        raise HTTPException(status_code=500, detail=str(e))
    finally:
        await file.close()


@app.post("/standardizedoclingpdf/", status_code=status.HTTP_200_OK)
async def standardizedoclingpdf(file: UploadFile, background_tasks: BackgroundTasks):
    if file.content_type != "application/pdf":
        raise HTTPException(status_code=400, detail="File must be a PDF")

    background_tasks.add_task(my_background_task)
    contents = await file.read()
    output = Path("./temp_processing/output/pdf")
    os.makedirs(output, exist_ok=True)
    job_name = get_job_name()
    try:
        file_path = output / f"{job_name}.pdf"
        with open(file_path, "wb") as f:
            f.write(contents)
            await file.close()
        standardized_output = standardize_docling(str(file_path), job_name)

    except Exception as e:
        raise HTTPException(status_code=500, detail=str(e))

    return FileResponse(
        standardized_output,
        media_type="application/octet-stream",
        filename=f"{file.filename}.md",
    )


@app.post("/standardizedoclingurl/", status_code=status.HTTP_200_OK)
async def standardizedoclingurl(request: URLRequest, background_tasks: BackgroundTasks):
    try:
        url = request.url
        job_name = get_job_name()
        background_tasks.add_task(my_background_task)

        standardized_output = standardize_docling(url, job_name)

        if standardized_output == -1:
            raise HTTPException(
                status_code=500,
                detail="Markdown couldn't be generated. Maybe webpage has no data.",
            )

    except Exception as e:
        raise HTTPException(status_code=500, detail=str(e))

    return FileResponse(
        standardized_output,
        media_type="application/octet-stream",
        filename=f"{job_name}.md",
    )


@app.post("/standardizemarkitdownpdf/", status_code=status.HTTP_200_OK)
async def standardizemarkitdownpdf(file: UploadFile, background_tasks: BackgroundTasks):
    if file.content_type != "application/pdf":
        raise HTTPException(status_code=400, detail="File must be a PDF")

    background_tasks.add_task(my_background_task)
    contents = await file.read()
    output = Path("./temp_processing/output/pdf")
    os.makedirs(output, exist_ok=True)
    job_name = get_job_name()
    try:
        file_path = output / f"{job_name}.pdf"
        with open(file_path, "wb") as f:
            f.write(contents)
            await file.close()
        standardized_output = standardize_markitdown(str(file_path), job_name)

    except Exception as e:
        raise HTTPException(status_code=500, detail=str(e))

    return FileResponse(
        standardized_output,
        media_type="application/octet-stream",
        filename=f"{file.filename}.md",
    )


@app.post("/standardizemarkitdownurl/", status_code=status.HTTP_200_OK)
async def standardizemarkitdownurl(
    request: URLRequest, background_tasks: BackgroundTasks
):
    try:
        url = request.url
        job_name = get_job_name()
        background_tasks.add_task(my_background_task)

        standardized_output = standardize_markitdown(url, job_name)

        if standardized_output == -1:
            raise HTTPException(
                status_code=500,
                detail="Markdown couldn't be generated. Maybe webpage has no data.",
            )

    except Exception as e:
        raise HTTPException(status_code=500, detail=str(e))

    return FileResponse(
        standardized_output,
        media_type="application/octet-stream",
        filename=f"{job_name}.md",
    )


@app.post("/processpdfenterprise/", status_code=status.HTTP_200_OK)
async def process_pdf_enterprise(
    background_tasks: BackgroundTasks,
    file: UploadFile,
    include_markdown: bool = Query(False),
    include_images: bool = Query(False),
    include_tables: bool = Query(False),
):
    if not any([include_markdown, include_images, include_tables]):
        raise HTTPException(
            status_code=400, detail="At least one output type must be selected"
        )

    if file.content_type != "application/pdf":
        raise HTTPException(status_code=400, detail="File must be a PDF")
    try:
        background_tasks.add_task(my_background_task)
        contents = await file.read()
        output = Path("./temp_processing/output/pdf")
        os.makedirs(output, exist_ok=True)
        job_name = get_job_name()

        file_path = output / f"{job_name}.pdf"
        with open(file_path, "wb") as f:
            f.write(contents)
            await file.close()

        result = pdf_to_md_enterprise(file_path, job_name)

        if include_images or include_tables:  # images or tables are requested
            flag, zip_buffer, messages = create_zip_archive(
                result, include_markdown, include_images, include_tables
            )
            if flag:
                return StreamingResponse(
                    zip_buffer,
                    media_type="application/zip",
                    headers={
                        "Content-Disposition": f"attachment; filename={job_name}.zip"
                    },
                )
            else:
                raise HTTPException(status_code=500, detail=messages)
        else:
            if not result["markdown"] or not os.path.exists(result["markdown"]):
                raise HTTPException(
                    status_code=500,
                    detail="Markdown couldn't be generated. Maybe webpage has no data.",
                )
            return FileResponse(
                result["markdown"],
                media_type="application/octet-stream",
                filename=f"{job_name}.md",
            )

    except Exception as e:
        raise HTTPException(status_code=500, detail=str(e))
    finally:
        await file.close()


@app.post("/processurlenterprise/", status_code=status.HTTP_200_OK)
async def process_url_enterprise(
    background_tasks: BackgroundTasks,
    request: URLRequest,
    include_markdown: bool = Query(False),
    include_images: bool = Query(False),
    include_tables: bool = Query(False),
):
    if not any([include_markdown, include_images, include_tables]):
        raise HTTPException(
            status_code=400, detail="At least one output type must be selected"
        )
    try:
        url = request.url
        job_name = get_job_name()
        result = html_to_md_enterprise(url, job_name)
        background_tasks.add_task(my_background_task)

        if include_images or include_tables:  # images or tables are requested
            flag, zip_buffer, messages = create_zip_archive(
                result, include_markdown, include_images, include_tables
            )
            if flag:
                return StreamingResponse(
                    zip_buffer,
                    media_type="application/zip",
                    headers={
                        "Content-Disposition": f"attachment; filename={job_name}.zip"
                    },
                )
            else:
                raise HTTPException(status_code=500, detail=messages)
        else:
            if not result["markdown"]:
                raise HTTPException(
                    status_code=500,
                    detail="Markdown couldn't be generated. Maybe webpage has no data.",
                )
            return FileResponse(
                result["markdown"],
                media_type="application/octet-stream",
                headers={"Content-Disposition": f"attachment; filename={job_name}.md"},
                filename=f"{job_name}.md",
            )

    except Exception as e:
        raise HTTPException(status_code=500, detail=str(e))


@app.post("/select_pdfcontent", status_code=status.HTTP_200_OK, tags=["Assignment 4"])
async def select_pdf_content(request: PDFSelection):
    try:
        if not validate_pdf_id(request.pdf_id):
            raise HTTPException(status_code=404, detail="Invalid PDF ID")

        # Validate PDF ID first
        if not validate_pdf_id(request.pdf_id):
            logger.error(f"Invalid PDF ID: {request.pdf_id}")
            raise HTTPException(status_code=400, detail="Invalid PDF ID")

        content = get_pdf_content(request.pdf_id)
        return {
            "pdf_id": request.pdf_id,
            "content": content[:5000],  # Return first 5k chars for preview
            "metadata": {"pages": len(content.split("\n\f"))},
        }
    except Exception as e:
        raise HTTPException(status_code=500, detail=str(e))

<<<<<<< HEAD
@app.post("/upload_pdf", status_code=status.HTTP_201_CREATED, tags=["Assignment 4"])
async def upload_pdf(file: UploadFile):
=======

@app.post("/upload_pdf", status_code=status.HTTP_201_CREATED)
async def upload_pdf(file: UploadFile, parser: Literal["docling", "mistral"]):
>>>>>>> b7e51f8f
    if file.content_type != "application/pdf":
        raise HTTPException(status_code=400, detail="Invalid file type")

    try:
        contents = await file.read()
<<<<<<< HEAD
        pdf_id = store_uploaded_pdf(contents)
        contents = get_pdf_content(pdf_id)
        
        # Store PDF content in Redis stream for LLM processing
        try:
            # Store raw PDF content
            await store_pdf_content(pdf_id, contents)
            
            # Send text content to stream for processing
            await send_to_redis_stream('pdf_content', {
                'pdf_id': pdf_id,
                'content': contents,
            })
            logger.info(f"PDF {pdf_id} content stored and sent to stream")
        except Exception as e:
            logger.error(f"Failed to store PDF in Redis: {str(e)}")
            raise
=======
        pdf_id = store_uploaded_pdf(contents, parser)
>>>>>>> b7e51f8f
        return PDFUploadResponse(
            pdf_id=pdf_id, status="success", message=f"PDF stored with ID: {pdf_id}"
        )
    except Exception as e:
        raise HTTPException(status_code=500, detail=str(e))
    finally:
        await file.close()

<<<<<<< HEAD
@app.post("/summarize/", response_model=dict, tags=["Assignment 4"])
=======

@app.post("/summarize/", response_model=dict)
>>>>>>> b7e51f8f
async def generate_summary(request: SummaryRequest):
    logger = logging.getLogger(__name__)

    try:
        # Validate PDF ID first
        if not validate_pdf_id(request.pdf_id):
            logger.error(f"Invalid PDF ID: {request.pdf_id}")
            raise HTTPException(status_code=400, detail="Invalid PDF ID")

<<<<<<< HEAD
        # Send request to Redis stream and wait for response
        try:
            await send_to_redis_stream('llm_requests', {
                'type': 'summary',
                'pdf_id': request.pdf_id,
                'max_tokens': request.max_tokens
            })
            
            response = await receive_llm_response()
            if not response:
                raise HTTPException(status_code=408, detail="LLM response timeout")
            
            return {
                "summary": response.get('content', ''), 
                "tokens_used": len(response.get('content', '').split())
            }
        except Exception as e:
            logger.error(f"LLM processing failed: {str(e)}")
            raise HTTPException(status_code=500, detail="Summary generation failed")
            
    except FileNotFoundError as e:
        logger.error(f"PDF content lookup failed: {str(e)}")
        raise HTTPException(status_code=404, detail="PDF content not found")

@app.post("/ask_question", status_code=status.HTTP_200_OK, tags=["Assignment 4"])
=======
        llm_manager = LLMManager()
        content = get_pdf_content(request.pdf_id)
        logger.info(f"Retrieved {len(content)} characters for PDF {request.pdf_id}")
    except FileNotFoundError as e:
        logger.error(f"PDF content lookup failed: {str(e)}")
        raise HTTPException(status_code=404, detail="PDF content not found")

    try:
        summary = await llm_manager.get_summary(
            text=content, max_tokens=request.summary_length
        )
        return {"summary": summary, "tokens_used": len(summary.split())}
    except Exception as e:
        logger.error(f"LLM processing failed: {str(e)}")
        raise HTTPException(status_code=500, detail="Summary generation failed")


@app.post("/ask_question", status_code=status.HTTP_200_OK)
>>>>>>> b7e51f8f
async def answer_pdf_question(request: QuestionRequest):
    logger = logging.getLogger(__name__)
    try:
        await send_to_redis_stream('llm_requests', {
            'type': 'question',
            'pdf_id': request.pdf_id,
            'question': request.question,
            'max_tokens': request.max_tokens
        })
            
        response = await receive_llm_response()
        if not response:
            raise HTTPException(status_code=408, detail="LLM response timeout")
            
        # Extract content from response
        content = response.get('content')
        if not content:
            logger.error(f"Missing content in response: {response}")
            raise HTTPException(status_code=500, detail="Invalid response format from LLM service")
        
        # Check response status
        if response.get('status') != 'success':
            logger.error(f"Failed response status: {response}")
            raise HTTPException(status_code=500, detail="LLM service processing failed")

<<<<<<< HEAD
        return {
            "question": request.question,
            "answer": content,
            "source_pdf": request.pdf_id,
            "status": "success"
=======
        llm_manager = LLMManager()
        content = get_pdf_content(request.pdf_id)
        logger.info(f"Retrieved {len(content)} characters for PDF {request.pdf_id}")
    except FileNotFoundError as e:
        logger.error(f"PDF content lookup failed: {str(e)}")
        raise HTTPException(status_code=404, detail="PDF content not found")

    try:
        answer = await llm_manager.ask_question(
            context=content, question=request.question, max_tokens=request.max_tokens
        )
        return {
            "question": request.question,
            "answer": answer,
            "source_pdf": request.pdf_id,
>>>>>>> b7e51f8f
        }
    except Exception as e:
        logger.error(f"LLM processing failed: {str(e)}")
        raise HTTPException(status_code=500, detail="Question answering failed")


def create_zip_archive(result, include_markdown, include_images, include_tables):
    flag = False
    messages = []
    zip_buffer = BytesIO()
    with zipfile.ZipFile(zip_buffer, "w", zipfile.ZIP_DEFLATED) as zip_file:
        # Markdown
        if include_markdown:
            if not result["markdown"]:
                messages.append(
                    "Markdown couldn't be generated. Maybe webpage has blockers."
                )
            else:
                zip_file.write(result["markdown"], arcname="document.md")
                flag = flag or True

        # Images
        if include_images:
            if not result["images"]:
                messages.append("No images found in the input webpage.")
            else:
                for img in result["images"].iterdir():
                    zip_file.write(img, arcname=f"images/{img.name}")
                flag = flag or True

        # Tables
        if include_tables:
            if not result["tables"]:
                messages.append("No tables found in the input webpage.")
            else:
                for table in result["tables"].iterdir():
                    zip_file.write(table, arcname=f"tables/{table.name}")
                flag = flag or True

    zip_buffer.seek(0)
    return flag, zip_buffer, messages


def my_background_task():
    logger.info("Running background maintenance tasks")
    clean_temp_files()
    print("Performed cleanup of temp files.")<|MERGE_RESOLUTION|>--- conflicted
+++ resolved
@@ -22,19 +22,14 @@
 from pydantic import BaseModel, Field
 from typing import Literal, Optional
 
-<<<<<<< HEAD
-from .llm_manager import LLMManager  
-from .redis_manager import (
-    send_to_redis_stream, 
+from llm_manager import LLMManager
+from redis_manager import (
+    send_to_redis_stream,
     store_pdf_content,
     get_pdf_content,
-    receive_llm_response
+    receive_llm_response,
 )
-from .pipelines import (
-=======
-from llm_manager import LLMManager
 from pipelines import (
->>>>>>> b7e51f8f
     store_uploaded_pdf,
     get_pdf_content,
     validate_pdf_id,
@@ -54,20 +49,22 @@
 # LLM Service instance
 llm_service = None
 
+
 @asynccontextmanager
 async def lifespan(app: FastAPI):
     # Startup
     global llm_service
     from .llm_service import LLMService
-    
+
     llm_service = LLMService()
     asyncio.create_task(llm_service.start())
     logger.info("LLM Service started")
-    
+
     yield
-    
+
     # Shutdown
     logger.info("Shutting down LLM Service")
+
 
 app = FastAPI(lifespan=lifespan)
 
@@ -89,13 +86,9 @@
 class SummaryRequest(BaseModel):
     pdf_id: str = Field(..., min_length=8, max_length=100)
     summary_length: int = Field(200, gt=50, lt=1000)
-<<<<<<< HEAD
     max_tokens: int = Field(500, gt=100, lt=2000)
-    
-=======
-
-
->>>>>>> b7e51f8f
+
+
 class QuestionRequest(BaseModel):
     pdf_id: str
     question: str = Field(..., min_length=10)
@@ -450,40 +443,34 @@
     except Exception as e:
         raise HTTPException(status_code=500, detail=str(e))
 
-<<<<<<< HEAD
+
 @app.post("/upload_pdf", status_code=status.HTTP_201_CREATED, tags=["Assignment 4"])
-async def upload_pdf(file: UploadFile):
-=======
-
-@app.post("/upload_pdf", status_code=status.HTTP_201_CREATED)
 async def upload_pdf(file: UploadFile, parser: Literal["docling", "mistral"]):
->>>>>>> b7e51f8f
     if file.content_type != "application/pdf":
         raise HTTPException(status_code=400, detail="Invalid file type")
 
     try:
         contents = await file.read()
-<<<<<<< HEAD
-        pdf_id = store_uploaded_pdf(contents)
+        pdf_id = store_uploaded_pdf(contents, parser)
         contents = get_pdf_content(pdf_id)
-        
+
         # Store PDF content in Redis stream for LLM processing
         try:
             # Store raw PDF content
             await store_pdf_content(pdf_id, contents)
-            
+
             # Send text content to stream for processing
-            await send_to_redis_stream('pdf_content', {
-                'pdf_id': pdf_id,
-                'content': contents,
-            })
+            await send_to_redis_stream(
+                "pdf_content",
+                {
+                    "pdf_id": pdf_id,
+                    "content": contents,
+                },
+            )
             logger.info(f"PDF {pdf_id} content stored and sent to stream")
         except Exception as e:
             logger.error(f"Failed to store PDF in Redis: {str(e)}")
             raise
-=======
-        pdf_id = store_uploaded_pdf(contents, parser)
->>>>>>> b7e51f8f
         return PDFUploadResponse(
             pdf_id=pdf_id, status="success", message=f"PDF stored with ID: {pdf_id}"
         )
@@ -492,12 +479,8 @@
     finally:
         await file.close()
 
-<<<<<<< HEAD
+
 @app.post("/summarize/", response_model=dict, tags=["Assignment 4"])
-=======
-
-@app.post("/summarize/", response_model=dict)
->>>>>>> b7e51f8f
 async def generate_summary(request: SummaryRequest):
     logger = logging.getLogger(__name__)
 
@@ -507,33 +490,47 @@
             logger.error(f"Invalid PDF ID: {request.pdf_id}")
             raise HTTPException(status_code=400, detail="Invalid PDF ID")
 
-<<<<<<< HEAD
+        llm_manager = LLMManager()
+        content = get_pdf_content(request.pdf_id)
+        logger.info(f"Retrieved {len(content)} characters for PDF {request.pdf_id}")
+
         # Send request to Redis stream and wait for response
         try:
-            await send_to_redis_stream('llm_requests', {
-                'type': 'summary',
-                'pdf_id': request.pdf_id,
-                'max_tokens': request.max_tokens
-            })
-            
+            await send_to_redis_stream(
+                "llm_requests",
+                {
+                    "type": "summary",
+                    "pdf_id": request.pdf_id,
+                    "max_tokens": request.max_tokens,
+                },
+            )
+
             response = await receive_llm_response()
             if not response:
                 raise HTTPException(status_code=408, detail="LLM response timeout")
-            
+
             return {
-                "summary": response.get('content', ''), 
-                "tokens_used": len(response.get('content', '').split())
+                "summary": response.get("content", ""),
+                "tokens_used": len(response.get("content", "").split()),
             }
         except Exception as e:
             logger.error(f"LLM processing failed: {str(e)}")
             raise HTTPException(status_code=500, detail="Summary generation failed")
-            
+
     except FileNotFoundError as e:
         logger.error(f"PDF content lookup failed: {str(e)}")
         raise HTTPException(status_code=404, detail="PDF content not found")
 
+
 @app.post("/ask_question", status_code=status.HTTP_200_OK, tags=["Assignment 4"])
-=======
+async def answer_pdf_question(request: QuestionRequest):
+    logger = logging.getLogger(__name__)
+    try:
+        # Validate PDF ID first
+        if not validate_pdf_id(request.pdf_id):
+            logger.error(f"Invalid PDF ID: {request.pdf_id}")
+            raise HTTPException(status_code=400, detail="Invalid PDF ID")
+
         llm_manager = LLMManager()
         content = get_pdf_content(request.pdf_id)
         logger.info(f"Retrieved {len(content)} characters for PDF {request.pdf_id}")
@@ -542,65 +539,39 @@
         raise HTTPException(status_code=404, detail="PDF content not found")
 
     try:
-        summary = await llm_manager.get_summary(
-            text=content, max_tokens=request.summary_length
+
+        await send_to_redis_stream(
+            "llm_requests",
+            {
+                "type": "question",
+                "pdf_id": request.pdf_id,
+                "question": request.question,
+                "max_tokens": request.max_tokens,
+            },
         )
-        return {"summary": summary, "tokens_used": len(summary.split())}
-    except Exception as e:
-        logger.error(f"LLM processing failed: {str(e)}")
-        raise HTTPException(status_code=500, detail="Summary generation failed")
-
-
-@app.post("/ask_question", status_code=status.HTTP_200_OK)
->>>>>>> b7e51f8f
-async def answer_pdf_question(request: QuestionRequest):
-    logger = logging.getLogger(__name__)
-    try:
-        await send_to_redis_stream('llm_requests', {
-            'type': 'question',
-            'pdf_id': request.pdf_id,
-            'question': request.question,
-            'max_tokens': request.max_tokens
-        })
-            
+
         response = await receive_llm_response()
         if not response:
             raise HTTPException(status_code=408, detail="LLM response timeout")
-            
+
         # Extract content from response
-        content = response.get('content')
+        content = response.get("content")
         if not content:
             logger.error(f"Missing content in response: {response}")
-            raise HTTPException(status_code=500, detail="Invalid response format from LLM service")
-        
+            raise HTTPException(
+                status_code=500, detail="Invalid response format from LLM service"
+            )
+
         # Check response status
-        if response.get('status') != 'success':
+        if response.get("status") != "success":
             logger.error(f"Failed response status: {response}")
             raise HTTPException(status_code=500, detail="LLM service processing failed")
 
-<<<<<<< HEAD
         return {
             "question": request.question,
             "answer": content,
             "source_pdf": request.pdf_id,
-            "status": "success"
-=======
-        llm_manager = LLMManager()
-        content = get_pdf_content(request.pdf_id)
-        logger.info(f"Retrieved {len(content)} characters for PDF {request.pdf_id}")
-    except FileNotFoundError as e:
-        logger.error(f"PDF content lookup failed: {str(e)}")
-        raise HTTPException(status_code=404, detail="PDF content not found")
-
-    try:
-        answer = await llm_manager.ask_question(
-            context=content, question=request.question, max_tokens=request.max_tokens
-        )
-        return {
-            "question": request.question,
-            "answer": answer,
-            "source_pdf": request.pdf_id,
->>>>>>> b7e51f8f
+            "status": "success",
         }
     except Exception as e:
         logger.error(f"LLM processing failed: {str(e)}")
